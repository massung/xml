;;;; Non-validating, Lightweight XML parser for Common Lisp
;;;;
;;;; Copyright (c) Jeffrey Massung
;;;;
;;;; This file is provided to you under the Apache License,
;;;; Version 2.0 (the "License"); you may not use this file
;;;; except in compliance with the License.  You may obtain
;;;; a copy of the License at
;;;;
;;;;    http://www.apache.org/licenses/LICENSE-2.0
;;;;
;;;; Unless required by applicable law or agreed to in writing,
;;;; software distributed under the License is distributed on an
;;;; "AS IS" BASIS, WITHOUT WARRANTIES OR CONDITIONS OF ANY
;;;; KIND, either express or implied.  See the License for the
;;;; specific language governing permissions and limitations
;;;; under the License.
;;;;

(defpackage :xml
  (:use :cl :parse :re :lexer :markup)
  (:export
   #:xml-parse
   #:xml-load

   ;; document searching
   #:xml-query
   #:xml-query-attribute

   ;; document accessors
   #:xml-doc-source
   #:xml-doc-version
   #:xml-doc-encoding
   #:xml-doc-doctype
   #:xml-doc-root

   ;; external reference accessors
   #:xml-ref-system-uri
   #:xml-ref-public-id

   ;; doctype accessors
   #:xml-doctype-root
   #:xml-doctype-entities

   ;; parsed node accessors
   #:xml-node-name
   #:xml-node-value

<<<<<<< HEAD
   ;; generic element accessors
   #:xml-element-ns
   #:xml-element-doc
=======
   ;; entity accessors
   #:xml-entity-ndata
>>>>>>> 21ecb225

   ;; parsed tag accessors
   #:xml-tag-elements
   #:xml-tag-parent
   #:xml-tag-attributes

   ;; utility functions
   #:xml-name-char-p
   #:xml-token-char-p))

(in-package :xml)

;;; ----------------------------------------------------

(defvar *xml-doc* nil
  "The current document being parsed.")

;;; ----------------------------------------------------

(defclass xml-doc ()
  ((source     :initarg :source     :accessor xml-doc-source)
   (version    :initarg :version    :accessor xml-doc-version)
   (encoding   :initarg :encoding   :accessor xml-doc-encoding)
   (standalone :initarg :standalone :accessor xml-doc-standalone)
   (doctype    :initarg :doctype    :accessor xml-doc-doctype)
   (root       :initarg :root       :accessor xml-doc-root))
  (:documentation "Basic XML document parsing context."))

;;; ----------------------------------------------------

(defclass xml-node ()
  ((name       :initarg :name       :accessor xml-node-name)
   (value      :initarg :value      :accessor xml-node-value))
  (:documentation "A generic element."))

;;; ----------------------------------------------------

(defclass xml-namespace (xml-node)
  ()
  (:documentation "Unique xml-node identifier."))

;;; ----------------------------------------------------

(defclass xml-ref ()
  ((public-id  :initarg :public-id  :accessor xml-ref-public-id)
   (system-uri :initarg :system-uri :accessor xml-ref-system-uri))
  (:documentation "A SYSTEM or PUBLIC external reference."))

;;; ----------------------------------------------------

(defclass xml-doctype (xml-ref)
  ((root       :initarg :root       :accessor xml-doctype-root)
   (entities   :initarg :entities   :accessor xml-doctype-entities))
  (:documentation "DOCTYPE declaration."))

;;; ----------------------------------------------------

(defclass xml-element (xml-node)
  ((ns         :initarg :namespace  :accessor xml-element-ns)
   (doc        :initarg :document   :accessor xml-element-doc))
  (:documentation "A generic element."))

;;; ----------------------------------------------------

(defclass xml-entity (xml-ref xml-node)
  ((ndata      :initarg :ndata      :accessor xml-entity-ndata))
  (:documentation "A parsed or unparsed entity."))

;;; ----------------------------------------------------

(defclass xml-tag (xml-element)
  ((nss        :initarg :namespaces :accessor xml-tag-namespaces)
   (elts       :initarg :elements   :accessor xml-tag-elements)
   (parent     :initarg :parent     :accessor xml-tag-parent)
   (atts       :initarg :attributes :accessor xml-tag-attributes))
  (:documentation "An XML tag with attributes and inner-text value."))

;;; ----------------------------------------------------

(defclass xml-attribute (xml-element)
  ()
  (:documentation "An attribute key/value pair."))

;;; ----------------------------------------------------

(defmethod print-object ((doc xml-doc) stream)
  "Output a document to a stream."
  (print-unreadable-object (doc stream :type t)
    (prin1 (xml-node-name (xml-doc-root doc)) stream)))

;;; ----------------------------------------------------

(defmethod print-object ((node xml-node) stream)
  "Output a node to a stream."
  (print-unreadable-object (node stream :type t)
    (prin1 (xml-node-name node) stream)))

;;; ----------------------------------------------------

(defun xml-name-char-p (c)
  "T if the c is a valid XML name character."
  (or (char= c #\:)
      (char= c #\_)

      ;; any ascii letter
      (char<= #\A c #\Z)
      (char<= #\a c #\z)

      ;; acceptable unicode character ranges
      (char<= #\u+00C0 c #\u+00D6)
      (char<= #\u+00D8 c #\u+00F6)
      (char<= #\u+00F8 c #\u+02FF)
      (char<= #\u+0370 c #\u+037D)
      (char<= #\u+037F c #\u+1FFF)
      (char<= #\u+200C c #\u+200D)
      (char<= #\u+2070 c #\u+218F)
      (char<= #\u+2C00 c #\u+2FEF)
      (char<= #\u+3001 c #\u+D7FF)
      (char<= #\u+F900 c #\u+FDCF)
      (char<= #\u+FDF0 c #\u+FFFD)))

;;; ----------------------------------------------------

(defun xml-token-char-p (c)
  "T if the c is a valid XML token character."
  (or (xml-name-char-p c)

      ;; one-off characters
      (char= c #\-)
      (char= c #\.)
      (char= c #\u+00b7)

      ;; digits
      (char<= #\0 c #\9)

      ;; unicode character ranges
      (char<= #\u+0300 c #\u+036F)
      (char<= #\u+203F c #\u+2040)))

;;; ----------------------------------------------------

(defun xml-external-format (encoding)
  "Return a keyword for the external format for an encoding string."
  (cond ((string-equal encoding "utf-8") :utf-8)
        ((string-equal encoding "utf-16") :utf-16)
        ((string-equal encoding "utf-32") :utf-32)
        ((string-equal encoding "x-mac-roman") :macos-roman)
        ((string-equal encoding "euc-jp") :euc-jp)

        ;; iso-8859-x external formats
        ((string-equal encoding "iso-8859-1") :iso-8859-1)
        ((string-equal encoding "iso-8859-2") :iso-8859-2)
        ((string-equal encoding "iso-8859-3") :iso-8859-3)
        ((string-equal encoding "iso-8859-4") :iso-8859-4)
        ((string-equal encoding "iso-8859-5") :iso-8859-5)
        ((string-equal encoding "iso-8859-6") :iso-8859-6)
        ((string-equal encoding "iso-8859-7") :iso-8859-7)
        ((string-equal encoding "iso-8859-8") :iso-8859-8)
        ((string-equal encoding "iso-8859-9") :iso-8859-9)
        ((string-equal encoding "iso-8859-10") :iso-8859-10)
        ((string-equal encoding "iso-8859-11") :iso-8859-11)
        ((string-equal encoding "iso-8859-12") :iso-8859-12)
        ((string-equal encoding "iso-8859-13") :iso-8859-13)
        ((string-equal encoding "iso-8859-14") :iso-8859-14)
        ((string-equal encoding "iso-8859-15") :iso-8859-15)
        ((string-equal encoding "iso-8859-16") :iso-8859-16)

        ;; default to utf-8
        (t :utf-8)))

;;; ----------------------------------------------------

(defun parsed-entity-ref (doctype ref)
  "Return the expanded, parsed entity reference value."
  (when doctype
    (let* ((entities (xml-doctype-entities doctype))
           (entity (find ref
                         entities
                         :test #'string=
                         :key #'xml-node-name)))
      (when entity
        (if (xml-entity-ndata entity)
            (warn "Cannot parse unparsed entity ~s" ref)
          (xml-node-value entity))))))

;;; ----------------------------------------------------

(define-lexer xml-lexer (s)

  ;; xml declaration
  ("^<%?xml[%s%n]+"
   (push-lexer s 'xml-decl-lexer :xml))

  ;; skip whitespace and comments
  ("[%s%n]+|<!%-%-.-%-%->" :next-token)

  ;; document type declaration
  ("<!DOCTYPE[%s%n]+(%:xml-name-char-p:%:xml-token-char-p:*)"
   (push-lexer s 'xml-doctype-lexer :doctype $1))

  ;; processing instruction
  ("<%?(%:xml-name-char-p:%:xml-token-char-p:*)[%s%n]+(.-)%?>"
   (prog1 :next-token
     (warn "Skipping processing instruction ~s..." $1)))

  ;; root tag
  ("<(%:xml-name-char-p:%:xml-token-char-p:*)"
   (push-lexer s 'xml-attribute-lexer :tag $1)))

;;; ----------------------------------------------------

(define-lexer xml-decl-lexer (s)

  ;; skip whitespace
  ("[%s%n]+" :next-token)

  ;; declaration attributes
  ("version[%s%n]*=[%s%n]*(?'(.-)'|\"(.-)\")" (values :version $1))
  ("encoding[%s%n]*=[%s%n]*(?'(.-)'|\"(.-)\")" (values :encoding $1))
  ("standalone[%s%n]*=[%s%n]*(?'(.-)'|\"(.-)\")" (values :standalone $1))

  ;; end of xml declaration
  ("%?>" (pop-lexer s :end-xml)))

;;; ----------------------------------------------------

(define-lexer xml-doctype-lexer (s)

  ;; external references
  ("[%s%n]+SYSTEM[%s%n]+(?'(.-)'|\"(.-)\")"
   (values :system (list $1)))
  ("[%s%n]+PUBLIC[%s%n]+(?'(.-)'|\"(.-)\")[%s%n]+(?'(.-)'|\"(.-)\")"
   (values :public (list $2 $1)))

  ;; internal document type declaration
  ("[%s%n]*%[" (push-lexer s 'xml-dtd-lexer :dtd))

  ;; end of doctype
  ("[%s%n]*>" (pop-lexer s :end-doctype)))

;;; ----------------------------------------------------

(define-lexer xml-dtd-lexer (s)

  ;; skip whitespace and comments
  ("[%s%n]+|<!%-%-.-%-%->" :next-token)

  ;; processing instruction
  ("<%?(%:xml-name-char-p:%:xml-token-char-p:*)[%s%n]+(.-)%?>"
   (prog1 :next-token
     (warn "Skipping processing instruction ~s..." $1)))

  ;; skip parameter entities, and warn
  ("%%(%:xml-name-char-p:%:xml-token-char-p:*);"
   (prog1 :next-token
     (warn "Skipping PE reference in DTD ~s..." $1)))

  ;; entity tags
  ("<!ENTITY[%s%n]+%%[%s%n]+(%:xml-name-char-p:%:xml-token-char-p:*)"
   (push-lexer s 'xml-dtd-element-lexer :dtd-element))
  ("<!ENTITY[%s%n]+(%:xml-name-char-p:%:xml-token-char-p:*)"
   (push-lexer s 'xml-entity-lexer :entity-decl $1))

  ;; non-entity declarations (non-validating, so skip)
  ("<!(%u+)[%s%n]+" (push-lexer s 'xml-dtd-element-lexer :dtd-element $1))

  ;; end of internal document type declaration
  ("%]" (pop-lexer s :end-dtd)))

;;; ----------------------------------------------------

(define-lexer xml-entity-lexer (s)

  ;; external references
  ("[%s%n]+SYSTEM[%s%n]+(?'(.-)'|\"(.-)\")"
   (values :system (list $1)))
  ("[%s%n]+PUBLIC[%s%n]+(?'(.-)'|\"(.-)\")[%s%n]+(?'(.-)'|\"(.-)\")"
   (values :public (list $2 $1)))

  ;; literal values
  ("[%s%n]+(?'(.-)'|\"(.-)\")" (values :value $1))

  ;; unparsed-entities
  ("[%s%n]+NDATA[%s%n]+(%:xml-name-char-p:%:xml-token-char-p:*)"
   (values :ndata $1))

  ;; end of entity
  ("[%s%n]*>" (pop-lexer s :end-dtd-element)))

;;; ----------------------------------------------------

(define-lexer xml-dtd-element-lexer (s)

  ;; end of element declaration
  (">" (pop-lexer s :end-dtd-element))

  ;; skip quoted strings
  ("'.-'|\".-\"" :next-token)

  ;; skip everything else up to the end of the element declaration
  (".[^'\"%[]*" :next-token))

;;; ----------------------------------------------------

(define-lexer xml-attribute-lexer (s)

  ;; end of tag attributes
  ("/>" (pop-lexer s :singleton-tag))
  (">" (swap-lexer s 'xml-inner-lexer :end-tag))

  ;; skip whitespace
  ("[%s%n]+" :next-token)

  ;; attribute and value
  ("(%:xml-name-char-p:%:xml-token-char-p:*)"
   (values :attr $1))
  ("=[%s%n]*(?'(.-)'|\"(.-)\")"
   (values :value $1)))

;;; ----------------------------------------------------

(define-lexer xml-inner-lexer (s)

  ;; skip comments
  ("<!%-%-.-%-%->" :next-token)

  ;; CDATA block
  ("<!%[CDATA%[(.-)%]%]>"
   (values :cdata $1))

  ;; processing instruction
  ("<%?(%:xml-name-char-p:%:xml-token-char-p:*)[%s%n]+(.-)%?>"
   (prog1 :next-token
     (warn "Skipping processing instruction ~s..." $1)))

  ;; end tag
  ("</(%:xml-name-char-p:%:xml-token-char-p:*)[%s%n]*>"
   (pop-lexer s :close-tag $1))

  ;; open child tag
  ("<(%:xml-name-char-p:%:xml-token-char-p:*)"
   (push-lexer s 'xml-attribute-lexer :tag $1))

  ;; all other inner text (entities to expand later)
  (".[^<]*" (values :inner-text $$)))

;;; ----------------------------------------------------

(define-parser xml-parser
  "An XML SAX parser."
  (.let* ((decl (.opt nil 'xml-decl-parser))

          ;; optional document type declaration
          (doctype (.opt nil 'xml-doctype-parser))

          ;; the root tag is the only required element
          (root 'xml-tag-parser))

    ;; return the components of the xml file
    (.ret (list decl doctype root))))

;;; ----------------------------------------------------

(define-parser xml-decl-parser
  "An <?xml..?> declaration."
  (.do (.is :xml)

       ;; read the version, which is not optional
       (.let* ((version (.is :version))

               ;; the encoding and standalone flag are both optional
               (encoding (.opt "utf-8" (.is :encoding)))
               (standalone (.opt "no" (.is :standalone))))

         ;; close the declaration and return
         (.do (.is :end-xml)

              ;; return the declaration attributes
              (.ret (list version encoding standalone))))))

;;; ----------------------------------------------------

(define-parser xml-doctype-parser
  "The document type declaration."
  (.let* ((root (.is :doctype))

          ;; document can have an optional external reference
          (external-ref (.opt nil (.or (.is :system)
                                       (.is :public))))

          ;; optionally parse any internal subset DTD
          (dtd (.opt nil 'xml-dtd-parser)))

      ;; finish the doctype
    (.do (.is :end-doctype)

         ;; return the DTD parsed (if any)
         (.ret (list root external-ref dtd)))))

;;; ----------------------------------------------------

(define-parser xml-dtd-parser
  "Internal subset document type declaration."
  (.between (.is :dtd) (.is :end-dtd) (.many 'xml-elements-parser)))

;;; ----------------------------------------------------

(define-parser xml-elements-parser
  "All the element delcarations of the DTD."
  (.or 'xml-entity-parser

       ;; other declarations are skipped
       (.ignore (.do (.is :dtd-element)
                     (.is :end-dtd-element)))))

;;; ----------------------------------------------------

(define-parser xml-entity-parser
  "Entity declarations in the DTD."
  (.let* ((name (.is :entity-decl))

          ;; the value can be parsed, unparsed, or an external reference
          (entity (.or (.let* ((value (.is :value))

                               ;; optionally an unparsed NDATA type
                               (ndata (.opt nil (.is :ndata))))

                         ;; if there's no NDATA, it is a parsed entity
                         (.ret (list name nil value ndata)))

                       ;; external reference?
                       (.let (ref (.is :external-ref))
                         (.ret (list name ref nil nil))))))

    ;; end the entity
    (.do (.is :end-dtd-element)

         ;; return it
         (.ret entity))))

;;; ----------------------------------------------------

(define-parser xml-tag-parser
  "Tag name, attributes, inner-text, and close tag."
  (.let* ((tag (.is :tag))
          (atts 'xml-attribute-parser))

    ;; check for singleton tag
    (.or (.do (.is :singleton-tag) (.ret (list :tag tag atts)))
         (.do (.is :end-tag)

              ;; parse all the inner xml
              (.let (inner (.many (.or 'xml-tag-parser
                                       'xml-cdata-parser
                                       'xml-inner-text-parser)))

                ;; match the end tag
                (.or (.let (end (.is :close-tag))
                       (if (string= tag end)
                           (.ret (append (list :tag tag atts) inner))
                         (.fail "Tag mismatch; expected ~s got ~s" tag end)))

                     ;; there is no close tag
                     (.fail "Missing close tag ~s" tag)))))))

;;; ----------------------------------------------------

(define-parser xml-attribute-parser
  "Parse all the attributes in a tag."
  (.many (.let* ((att (.is :attr))
                 (value (.is :value)))
           (.ret (list att value)))))

;;; ----------------------------------------------------

(define-parser xml-cdata-parser
  "Parse a CDATA section."
  (.let (data (.is :cdata))
    (.ret (list :cdata data))))

;;; ----------------------------------------------------

(define-parser xml-inner-text-parser
  "Parse inner text."
  (.let (text (.is :inner-text))
    (.ret (list :inner-text text))))

;;; ----------------------------------------------------

(defun expand-entity-refs (doc string)
  "Use the document entities to expand a string."
  (let ((dtd (xml-doc-doctype doc)))
    (markup-decode string #'(lambda (ref)
                              (parsed-entity-ref dtd ref)))))

;;; ----------------------------------------------------

(defun build-attribute (doc k v)
  "Construct an xml-attribute, decoding the value."
  (make-instance 'xml-attribute
                 :document doc
                 :name k
                 :value (expand-entity-refs doc v)))

;;; ----------------------------------------------------

(defun build-tag (doc parent name atts &rest inner-xml)
  "Construct an xml-tag from a parsed form."
  (let ((tag (make-instance 'xml-tag
                            :document doc
                            :name name
                            :value nil
                            :attributes nil
                            :elements nil
                            :namesapces nil
                            :parent parent)))
    (prog1 tag

      ;; construct the attributes
      (setf (xml-tag-attributes tag)
            (loop for (k v) in atts collect (build-attribute doc k v)))

      ;; construct the inner-xml
      (loop

         ;; all inner text will be written to a stream
         with inner-text = (make-string-output-stream)

         ;; process inner-xml
         for e in inner-xml
         for etype = (first e)

         ;; collect child tags
         when (eq etype :tag)
         collect (apply 'build-tag doc tag (rest e))
         into child-tags

         ;; cdata is written as-is
         when (eq etype :cdata)
         do (write-string (second e) inner-text)

         ;; inner text needs to be decoded and written
         when (eq etype :inner-text)
         do (let ((text (expand-entity-refs doc (second e))))
              (write-string text inner-text))

         ;; set the child elemnets
         finally (setf (xml-tag-elements tag) child-tags

                       ;; write the output to the tag's value
                       (xml-node-value tag)
                       (get-output-stream-string inner-text))))))

;;; ----------------------------------------------------

(defun build-dtd (doc root &optional ref elements)
  "Create the doctype from all the elements of the DTD."
  (flet ((make-entity (name ref value ndata)
           (make-instance 'xml-entity
                          :doc doc
                          :name name
                          :system-uri (first ref)
                          :public-id (second ref)
                          :value value
                          :ndata ndata)))

    ;; construct the document type declaration
    (make-instance 'xml-doctype
                   :root root
                   :system-uri (first ref)
                   :public-id (second ref)
                   :entities (loop
                                for e in elements
                                when e
                                collect (apply #'make-entity e)))))

;;; ----------------------------------------------------

(defun build-doc (source decl doctype root-tag)
  "Construct the xml-doc from the parsed forms."
  (let ((doc (make-instance 'xml-doc
                            :source source
                            :version "1.0"
                            :encoding :utf-8
                            :standalone nil
                            :doctype nil
                            :root nil)))
    (prog1 doc

      ;; was there an xml declaration?
      (when decl
        (destructuring-bind (version &optional encoding standalone)
            decl
          (setf (xml-doc-version doc) version)

          ;; optionally set the encoding
          (when encoding
            (setf (xml-doc-encoding doc)
                  (xml-external-format encoding)))

          ;; optionally set the standalone flag
          (when standalone
            (setf (xml-doc-standalone doc)
                  (string-equal standalone "yes")))))

      ;; build the document type declaration if present
      (when doctype
        (setf (xml-doc-doctype doc)
              (apply 'build-dtd doc doctype)))

      ;; construct the root tag
      (setf (xml-doc-root doc)
            (apply 'build-tag doc nil (rest root-tag))))))

;;; ----------------------------------------------------

(defun xml-parse (string &optional source)
  "Parse a string as XML."
  (let ((spec (with-lexer (lexer 'xml-lexer string :source source)
                (with-token-reader (next-token lexer)
                  (parse 'xml-parser next-token))))

        ;; setup the markup entity name predicates for xml
        (*markup-entity-start-char-p* 'xml-name-char-p)
        (*markup-entity-char-p* 'xml-token-char-p))

    ;; construct the document from the spec
    (apply 'build-doc source spec)))

;;; ----------------------------------------------------

(defun xml-load (pathname &rest slurp-args)
  "Read the contents of a file and then parse it as XML."
  (xml-parse (apply #'lex:slurp pathname slurp-args) pathname))

;;; ----------------------------------------------------

(defmethod xml-query ((tag xml-tag) path)
  "Recursively descend into a tag finding child tags with a given path."
  (let* ((path-elts (split-re #r"/" path :all t))

         ;; determine which tags to search (breadth-first)
         (tags (cond ((null path-elts))

                     ;; the first path is empty, start at the root
                     ((string= (first path-elts) "")
                      (prog1 (list (xml-doc-root (xml-element-doc tag)))
                        (pop path-elts)))

                     ;; search all the child elements of this tag
                     (t (xml-tag-elements tag)))))

    ;; search each path element
    (do ((path (pop path-elts)
               (pop path-elts)))
        ((null path) tags)

      ;; find all the tags that match this path element
      (setf tags (if (or (string= path "")
                         (string= path "*"))
                     tags
                   (remove path tags :test 'string/= :key 'xml-node-name)))

      ;; if there are more path elements to search, get child tags
      (when path-elts
        (setf tags (loop for tag in tags append (xml-tag-elements tag)))))))

;;; ----------------------------------------------------

(defmethod xml-query ((doc xml-doc) path)
  "Recursively descend into the document to find a given path."
  (xml-query (xml-doc-root doc) path))

;;; ----------------------------------------------------

(defmethod xml-query-attribute ((tag xml-tag) name)
  "Return an attribute with the given name from a tag if found."
  (let ((atts (xml-tag-attributes tag)))
    (find name atts :test #'string= :key #'xml-node-name)))

;;; ----------------------------------------------------

(defmethod xml-query-attribute ((doc xml-doc) name)
  "Return an attribute with the given name from a tag if found."
  (xml-query-attribute (xml-doc-root doc) name))<|MERGE_RESOLUTION|>--- conflicted
+++ resolved
@@ -46,14 +46,12 @@
    #:xml-node-name
    #:xml-node-value
 
-<<<<<<< HEAD
    ;; generic element accessors
    #:xml-element-ns
    #:xml-element-doc
-=======
+
    ;; entity accessors
    #:xml-entity-ndata
->>>>>>> 21ecb225
 
    ;; parsed tag accessors
    #:xml-tag-elements
